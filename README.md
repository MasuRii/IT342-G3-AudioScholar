--- conflicted
+++ resolved
@@ -5,7 +5,7 @@
 
 ## List of Features
 
-<<<<<<< HEAD
+
 1. **Real-Time Audio Recording:** Allows users to record lectures in real-time, supporting formats like MP3 and AAC.
 2. **Automated Summarization:** Automatically generates summaries of recorded audio using NLP, with adjustable summarization levels (short, medium, long).
 3. **Content Recommendations:** Provides personalized recommendations for supplementary learning materials (articles, videos, research papers) based on lecture content and user learning history.
@@ -21,31 +21,11 @@
 ## Developers Profile
 
 1. Math Lee L. Biacolo
-=======
-1. **Real-Time Audio Recording:** Upload pre-recorded audio files (e.g., lecture recordings, meeting minutes).
-2. **Automated Summarization:** Process uploaded files to generate text summaries, highlighting key points.
-3. **Content Recommendations:** Provide tailored suggestions for further learning materials, similar to the mobile app.
-4. **Login:** Requires user account creation and login for feature access, supporting username/password and third-party authentication (Google, Facebook).
->>>>>>> a3cf3345
 
+2. Terence John N. Duterte
 
-<<<<<<< HEAD
-2. Terence John N. Duterte
-=======
-## Links
->>>>>>> a3cf3345
-
-- Figma: [Figma Link Here]
-- Diagram: [Diagram Link Here]
-
-<<<<<<< HEAD
 Hello!goiansgoiagnioagoaingaofasfasfa
 
 3. Nathan John G. Orlanes
 
-Hello there! I'm Nathan John G. Orlanes, I'm a BSIT-3 student from Mandaue City!
-=======
-## Developers Profile
-
-1. Terence John N. Duterte
->>>>>>> a3cf3345
+Hello there! I'm Nathan John G. Orlanes, I'm a BSIT-3 student from Mandaue City!