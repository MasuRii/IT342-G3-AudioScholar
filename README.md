# System Name: AudioScholar

# Product Description: 
AudioScholar is a multiuser application designed to assist students in transforming lecture audio into valuable learning resources. It is compatible with various academic subjects and enables students to record lectures, receive automated summaries, and get suggestions for relevant study materials. The application aims to solve the challenges students face in note-taking, concept extraction, and finding supplementary resources by automating audio recording, summarization, and resource recommendation.

## List of Features

1. **Real-Time Audio Recording:** Allows users to record lectures in real-time, supporting formats like MP3 and AAC.
2. **Automated Summarization:** Automatically generates summaries of recorded audio using NLP, with adjustable summarization levels (short, medium, long).
3. **Content Recommendations:** Provides personalized recommendations for supplementary learning materials (articles, videos, research papers) based on lecture content and user learning history.
4. **Pause and Resume Recording:** Enables seamless pausing and resuming of audio recording while maintaining audio quality.
5. **Login:** Requires user account creation and login for feature access, supporting username/password and third-party authentication (Google, Facebook).
6. **Audio Playback:** Allows users to playback recorded audio with controls for play, pause, stop, rewind, and fast forward.

<<<<<<< HEAD
## Links

- Figma: [\[Figma Link Here\]](https://www.figma.com/design/hls8FshndFxjfDPsp0gtUx/AudioScholar?t=w9EJx5euTzgAh522-1)
- Diagram: [Diagram Link Here]

## Developers Profile

1. Math Lee L. Biacolo
=======
Hello! I'm Math Lee L. Biacolo, a BSIT-3 student from Minglanilla. I'm enthusiastic about this course and fascinated by the ever-evolving world of IT, from its established systems to the latest innovations. Outside of academics, I enjoy spending time on personal coding projects, organization, and gaming/movies. My long-term interests lie in internet security and video game development.

# Member 2
NAME: Terence John N. Duterte

COURSE & YEAR: BSIT-3

Hello!goiansgoiagnioagoaingaofasfasfa
>>>>>>> 6463ac22
<|MERGE_RESOLUTION|>--- conflicted
+++ resolved
@@ -12,7 +12,6 @@
 5. **Login:** Requires user account creation and login for feature access, supporting username/password and third-party authentication (Google, Facebook).
 6. **Audio Playback:** Allows users to playback recorded audio with controls for play, pause, stop, rewind, and fast forward.
 
-<<<<<<< HEAD
 ## Links
 
 - Figma: [\[Figma Link Here\]](https://www.figma.com/design/hls8FshndFxjfDPsp0gtUx/AudioScholar?t=w9EJx5euTzgAh522-1)
@@ -21,7 +20,7 @@
 ## Developers Profile
 
 1. Math Lee L. Biacolo
-=======
+
 Hello! I'm Math Lee L. Biacolo, a BSIT-3 student from Minglanilla. I'm enthusiastic about this course and fascinated by the ever-evolving world of IT, from its established systems to the latest innovations. Outside of academics, I enjoy spending time on personal coding projects, organization, and gaming/movies. My long-term interests lie in internet security and video game development.
 
 # Member 2
@@ -29,5 +28,4 @@
 
 COURSE & YEAR: BSIT-3
 
-Hello!goiansgoiagnioagoaingaofasfasfa
->>>>>>> 6463ac22
+Hello!goiansgoiagnioagoaingaofasfasfa