package edu.cit.audioscholar.ui.main

import android.content.Context
import android.content.Intent
import android.content.SharedPreferences
import android.os.Bundle
import android.util.Log
import android.widget.Toast
import androidx.activity.ComponentActivity
import androidx.activity.compose.setContent
import androidx.activity.viewModels
import androidx.compose.foundation.Image
import androidx.compose.foundation.background
import androidx.compose.foundation.clickable
import androidx.compose.foundation.isSystemInDarkTheme
import androidx.compose.foundation.layout.Arrangement
import androidx.compose.foundation.layout.Column
import androidx.compose.foundation.layout.Row
import androidx.compose.foundation.layout.Spacer
import androidx.compose.foundation.layout.fillMaxSize
import androidx.compose.foundation.layout.fillMaxWidth
import androidx.compose.foundation.layout.height
import androidx.compose.foundation.layout.padding
import androidx.compose.foundation.layout.size
import androidx.compose.foundation.layout.width
import androidx.compose.foundation.shape.CircleShape
import androidx.compose.material.icons.Icons
import androidx.compose.material.icons.automirrored.filled.List
import androidx.compose.material.icons.automirrored.filled.Login
import androidx.compose.material.icons.automirrored.filled.Logout
import androidx.compose.material.icons.filled.AccountCircle
import androidx.compose.material.icons.filled.CloudUpload
import androidx.compose.material.icons.filled.Edit
import androidx.compose.material.icons.filled.Info
import androidx.compose.material.icons.filled.Menu
import androidx.compose.material.icons.filled.Mic
import androidx.compose.material.icons.filled.Password
import androidx.compose.material.icons.filled.PersonAdd
import androidx.compose.material.icons.filled.Settings
import androidx.compose.material3.Button
import androidx.compose.material3.DrawerValue
import androidx.compose.material3.ExperimentalMaterial3Api
import androidx.compose.material3.HorizontalDivider
import androidx.compose.material3.Icon
import androidx.compose.material3.IconButton
import androidx.compose.material3.MaterialTheme
import androidx.compose.material3.ModalDrawerSheet
import androidx.compose.material3.ModalNavigationDrawer
import androidx.compose.material3.NavigationDrawerItem
import androidx.compose.material3.NavigationDrawerItemDefaults
import androidx.compose.material3.Scaffold
import androidx.compose.material3.Surface
import androidx.compose.material3.Text
import androidx.compose.material3.TopAppBar
import androidx.compose.material3.rememberDrawerState
import androidx.compose.runtime.Composable
import androidx.compose.runtime.LaunchedEffect
import androidx.compose.runtime.getValue
import androidx.compose.runtime.rememberCoroutineScope
import androidx.compose.ui.Alignment
import androidx.compose.ui.Modifier
import androidx.compose.ui.draw.clip
import androidx.compose.ui.graphics.vector.ImageVector
import androidx.compose.ui.layout.ContentScale
import androidx.compose.ui.platform.LocalContext
import androidx.compose.ui.res.painterResource
import androidx.compose.ui.res.stringResource
import androidx.compose.ui.unit.dp
import androidx.compose.ui.unit.sp
import androidx.lifecycle.compose.collectAsStateWithLifecycle
import androidx.navigation.NavController
import androidx.navigation.NavGraph.Companion.findStartDestination
import androidx.navigation.NavHostController
import androidx.navigation.NavType
import androidx.navigation.compose.NavHost
import androidx.navigation.compose.composable
import androidx.navigation.compose.currentBackStackEntryAsState
import androidx.navigation.compose.rememberNavController
import androidx.navigation.navArgument
import com.google.firebase.messaging.FirebaseMessaging
import dagger.hilt.android.AndroidEntryPoint
import edu.cit.audioscholar.R
import edu.cit.audioscholar.service.NAVIGATE_TO_EXTRA
import edu.cit.audioscholar.service.UPLOAD_SCREEN_VALUE
import edu.cit.audioscholar.ui.about.AboutScreen
import edu.cit.audioscholar.ui.auth.LoginScreen
import edu.cit.audioscholar.ui.auth.RegistrationScreen
import edu.cit.audioscholar.ui.details.RecordingDetailsScreen
import edu.cit.audioscholar.ui.library.LibraryScreen
import edu.cit.audioscholar.ui.onboarding.OnboardingScreen
import edu.cit.audioscholar.ui.profile.EditProfileScreen
import edu.cit.audioscholar.ui.profile.UserProfileScreen
import edu.cit.audioscholar.ui.recording.RecordingScreen
import edu.cit.audioscholar.ui.settings.SettingsViewModel
import edu.cit.audioscholar.ui.settings.ThemeSetting
import edu.cit.audioscholar.ui.theme.AudioScholarTheme
import edu.cit.audioscholar.ui.upload.UploadScreen
import kotlinx.coroutines.launch
import javax.inject.Inject

sealed class Screen(val route: String, val labelResId: Int, val icon: ImageVector? = null) {
    object Onboarding : Screen("onboarding", R.string.nav_onboarding, Icons.Filled.Info)
    object Record : Screen("record", R.string.nav_record, Icons.Filled.Mic)
    object Library : Screen("library", R.string.nav_library, Icons.AutoMirrored.Filled.List)
    object Upload : Screen("upload", R.string.nav_upload, Icons.Filled.CloudUpload)
    object Settings : Screen("settings", R.string.nav_settings, Icons.Filled.Settings)
    object Profile : Screen("profile", R.string.nav_profile, Icons.Filled.AccountCircle)
    object EditProfile : Screen("edit_profile", R.string.nav_edit_profile, Icons.Filled.Edit)
    object About : Screen("about", R.string.nav_about, Icons.Filled.Info)
    object Login : Screen("login", R.string.nav_login, Icons.AutoMirrored.Filled.Login)
    object Registration : Screen("registration", R.string.nav_registration, Icons.Filled.PersonAdd)
    object ChangePassword : Screen("change_password", R.string.nav_change_password, Icons.Filled.Password)

    object RecordingDetails : Screen("recording_details/{recordingId}", R.string.nav_recording_details) {
        fun createRoute(recordingId: String) = "recording_details/$recordingId"
    }
}

val screensWithDrawer = listOf(
    Screen.Record.route,
    Screen.Library.route,
    Screen.Upload.route,
    Screen.Settings.route,
    Screen.Profile.route,
    Screen.About.route,
    Screen.ChangePassword.route
)

@AndroidEntryPoint
class MainActivity : ComponentActivity() {

    @Inject
    lateinit var prefs: SharedPreferences

    private val settingsViewModel: SettingsViewModel by viewModels()

    private lateinit var navController: NavHostController

    private val onOnboardingCompleteAction: () -> Unit = {
<<<<<<< HEAD
        with(prefs.edit()) {
=======
        val splashPrefs = getSharedPreferences(SplashActivity.PREFS_NAME, MODE_PRIVATE)
        with(splashPrefs.edit()) {
>>>>>>> 888c7fbe
            putBoolean(SplashActivity.KEY_ONBOARDING_COMPLETE, true)
            apply()
        }
        if (::navController.isInitialized) {
            navController.navigate(Screen.Login.route) {
                popUpTo(Screen.Onboarding.route) { inclusive = true }
                launchSingleTop = true
            }
            Log.d("MainActivity", "Onboarding complete. Navigating to Login screen.")
        } else {
            Log.e("MainActivity", "Onboarding complete called but NavController not ready.")
        }
    }

    override fun onCreate(savedInstanceState: Bundle?) {
        super.onCreate(savedInstanceState)
        Log.d("MainActivity", "onCreate called. Intent received: $intent")
        logIntentExtras("onCreate", intent)

<<<<<<< HEAD
        val startDestination = intent?.getStringExtra(SplashActivity.EXTRA_START_DESTINATION)
            ?: run {
                Log.w("MainActivity", "Missing EXTRA_START_DESTINATION from SplashActivity! Using fallback logic.")
                val isOnboardingComplete = prefs.getBoolean(SplashActivity.KEY_ONBOARDING_COMPLETE, false)
                val isLoggedIn = prefs.getBoolean(SplashActivity.KEY_IS_LOGGED_IN, false)
                when {
                    !isOnboardingComplete -> Screen.Onboarding.route
                    !isLoggedIn -> Screen.Login.route
                    else -> Screen.Record.route
                }
            }
        Log.d("MainActivity", "Using start destination determined by SplashActivity (or fallback): $startDestination")
=======
        val splashPrefs = getSharedPreferences(SplashActivity.PREFS_NAME, MODE_PRIVATE)
        val onboardingComplete = splashPrefs.getBoolean(SplashActivity.KEY_ONBOARDING_COMPLETE, false)

        val startDestination = if (!onboardingComplete) {
            Screen.Onboarding.route
        } else {
            intent?.getStringExtra(SplashActivity.EXTRA_START_DESTINATION) ?: Screen.Login.route
        }

        Log.d("MainActivity", "Onboarding complete: $onboardingComplete. Determined start destination: $startDestination")
>>>>>>> 888c7fbe


        FirebaseMessaging.getInstance().token.addOnCompleteListener { task ->
            if (!task.isSuccessful) {
                Log.w("MainActivity", "Fetching FCM registration token failed", task.exception)
                return@addOnCompleteListener
            }
            val token = task.result
            Log.d("MainActivity", "Manually fetched FCM token: $token")
        }

        setContent {
            val themeSetting by settingsViewModel.selectedTheme.collectAsStateWithLifecycle()
            val systemIsDark = isSystemInDarkTheme()
            val useDarkTheme = when (themeSetting) {
                ThemeSetting.Light -> false
                ThemeSetting.Dark -> true
                ThemeSetting.System -> systemIsDark
            }

            AudioScholarTheme(darkTheme = useDarkTheme) {
                navController = rememberNavController()

                LaunchedEffect(intent) {
                    Log.d("MainActivity", "LaunchedEffect in onCreate triggered.")
                    handleNavigationIntent(intent, navController)
                }

                MainAppScreen(
                    navController = navController,
                    startDestination = startDestination,
                    onOnboardingComplete = onOnboardingCompleteAction,
                    prefs = prefs
                )
            }
        }
    }

    override fun onNewIntent(intent: Intent) {
        super.onNewIntent(intent)
        Log.d("MainActivity", "onNewIntent called. Intent received: $intent")
        logIntentExtras("onNewIntent", intent)

        setIntent(intent)
        if (::navController.isInitialized) {
            handleNavigationIntent(intent, navController)
        } else {
            Log.e("MainActivity", "onNewIntent called but navController not initialized yet.")
        }
    }

    @Suppress("DEPRECATION")
    private fun logIntentExtras(source: String, intent: Intent?) {
        if (intent == null) {
            Log.d("MainActivity", "[$source] Intent is null.")
            return
        }
        intent.extras?.let { bundle ->
            Log.d("MainActivity", "[$source] Intent extras:")
            for (key in bundle.keySet()) {
                Log.d("MainActivity", "  Key=$key, Value=${bundle.get(key)}")
            }
        } ?: Log.d("MainActivity", "[$source] Intent has no extras.")
    }

    private fun handleNavigationIntent(intent: Intent?, navController: NavHostController) {
        Log.d("MainActivity", "[handleNavigationIntent] Checking intent...")
        logIntentExtras("handleNavigationIntent", intent)

        val navigateTo = intent?.getStringExtra(NAVIGATE_TO_EXTRA)
        Log.d("MainActivity", "[handleNavigationIntent] Value from getExtra(NAVIGATE_TO_EXTRA): $navigateTo")

        val currentRoute = navController.currentDestination?.route
        val isAuthScreen = currentRoute == Screen.Login.route || currentRoute == Screen.Registration.route || currentRoute == Screen.Onboarding.route

        if (navigateTo == UPLOAD_SCREEN_VALUE && !isAuthScreen) {
            if (currentRoute != Screen.Upload.route) {
                Log.d("MainActivity", "Navigating to Upload screen via intent.")
                navController.navigate(Screen.Upload.route) {
                    popUpTo(navController.graph.findStartDestination().id) {
                        saveState = true
                    }
                    launchSingleTop = true
                    restoreState = true
                }
            } else {
                Log.d("MainActivity", "Already on Upload screen, no navigation needed from intent.")
            }
            intent?.removeExtra(NAVIGATE_TO_EXTRA)
        } else if (navigateTo == UPLOAD_SCREEN_VALUE && isAuthScreen) {
            Log.d("MainActivity", "Intent requests Upload screen, but currently on Auth/Onboarding. Ignoring.")
            intent?.removeExtra(NAVIGATE_TO_EXTRA)
        }
        else {
            Log.d("MainActivity", "[handleNavigationIntent] Intent does not specify navigation to Upload screen or currently on Auth.")
        }
    }
}


@OptIn(ExperimentalMaterial3Api::class)
@Composable
fun MainAppScreen(
    navController: NavHostController,
    startDestination: String,
    onOnboardingComplete: () -> Unit,
    prefs: SharedPreferences
) {
    val drawerState = rememberDrawerState(initialValue = DrawerValue.Closed)
    val scope = rememberCoroutineScope()

    val navBackStackEntry by navController.currentBackStackEntryAsState()
    val currentRoute = navBackStackEntry?.destination?.route

    val gesturesEnabled = currentRoute in screensWithDrawer

    ModalNavigationDrawer(
        drawerState = drawerState,
        gesturesEnabled = gesturesEnabled,
        drawerContent = {
            ModalDrawerSheet(modifier = Modifier.width(300.dp)) {
                Column(
                    modifier = Modifier
                        .background(MaterialTheme.colorScheme.primaryContainer.copy(alpha = 0.3f))
                        .fillMaxWidth()
                        .padding(16.dp)
                ) {
                    Row(verticalAlignment = Alignment.CenterVertically) {
                        Image(
                            painter = painterResource(id = R.drawable.ic_navigation_logo),
                            contentDescription = stringResource(R.string.cd_app_logo),
                            modifier = Modifier.size(84.dp)
                        )
                        Spacer(Modifier.width(8.dp))
                        Text(
                            text = stringResource(id = R.string.app_name),
                            style = MaterialTheme.typography.titleMedium.copy(
                                fontSize = 24.sp
                            ),
                            color = MaterialTheme.colorScheme.onPrimaryContainer
                        )
                    }

                    Spacer(Modifier.height(16.dp))

                    Row(
                        verticalAlignment = Alignment.CenterVertically,
                        modifier = Modifier
                            .fillMaxWidth()
                            .clickable {
                                scope.launch { drawerState.close() }
                                if (currentRoute != Screen.Profile.route) {
                                    navController.navigate(Screen.Profile.route) {
                                        launchSingleTop = true
                                        popUpTo(navController.graph.findStartDestination().id) { saveState = true }
                                        restoreState = true
                                    }
                                }
                                Log.d("DrawerHeader", "Profile section clicked")
                            }
                            .padding(vertical = 8.dp)
                    ) {
                        Image(
                            painter = painterResource(id = R.drawable.ic_navigation_profile_placeholder),
                            contentDescription = stringResource(R.string.cd_user_avatar),
                            modifier = Modifier
                                .size(56.dp)
                                .clip(CircleShape)
                                .background(MaterialTheme.colorScheme.secondaryContainer),
                            contentScale = ContentScale.Crop
                        )
                        Spacer(Modifier.width(12.dp))
                        Column {
                            Text(
                                text = stringResource(R.string.drawer_header_user_name),
                                style = MaterialTheme.typography.bodyLarge,
                                color = MaterialTheme.colorScheme.onSurface
                            )
                            Text(
                                text = stringResource(R.string.drawer_header_user_email),
                                style = MaterialTheme.typography.bodyMedium,
                                color = MaterialTheme.colorScheme.onSurfaceVariant
                            )
                        }
                    }
                }

                HorizontalDivider()

                val mainNavItems = listOf(
                    Screen.Record,
                    Screen.Library,
                    Screen.Upload,
                    Screen.Settings,
                    Screen.About
                )

                Spacer(Modifier.height(12.dp))

                mainNavItems.forEach { screen ->
                    screen.icon?.let { icon ->
                        NavigationDrawerItem(
                            icon = { Icon(icon, contentDescription = null) },
                            label = { Text(stringResource(screen.labelResId)) },
                            selected = currentRoute == screen.route,
                            onClick = {
                                scope.launch { drawerState.close() }
                                if (currentRoute != screen.route) {
                                    navController.navigate(screen.route) {
                                        popUpTo(navController.graph.findStartDestination().id) {
                                            saveState = true
                                        }
                                        launchSingleTop = true
                                        restoreState = true
                                    }
                                }
                            },
                            modifier = Modifier.padding(NavigationDrawerItemDefaults.ItemPadding)
                        )
                    }
                }

                Spacer(Modifier.weight(1f))
                HorizontalDivider()

                NavigationDrawerItem(
                    icon = { Icon(Icons.AutoMirrored.Filled.Logout, contentDescription = null) },
                    label = { Text(stringResource(R.string.nav_logout)) },
                    selected = false,
                    onClick = {
                        scope.launch { drawerState.close() }
                        Log.d("DrawerFooter", "Logout clicked - Clearing login state and Navigating to Login")

                        with(prefs.edit()) {
                            putBoolean(SplashActivity.KEY_IS_LOGGED_IN, false)
                            apply()
                        }

                        navController.navigate(Screen.Login.route) {
                            popUpTo(navController.graph.id) {
                                inclusive = true
                            }
                            launchSingleTop = true
                        }
                    },
                    modifier = Modifier.padding(NavigationDrawerItemDefaults.ItemPadding)
                )

                Spacer(Modifier.height(12.dp))
            }
        }
    ) {
        Scaffold { innerPadding ->
            NavHost(
                navController = navController,
                startDestination = startDestination,
                modifier = Modifier
                    .fillMaxSize()
                    .padding(innerPadding)
            ) {
                composable(Screen.Onboarding.route) {
                    OnboardingScreen(
                        modifier = Modifier.fillMaxSize(),
                        onOnboardingComplete = onOnboardingComplete
                    )
                }
                composable(Screen.Record.route) {
                    RecordingScreen(
                        navController = navController,
                        drawerState = drawerState,
                        scope = scope
                    )
                }
                composable(Screen.Library.route) {
                    LibraryScreen(
                        navController = navController,
                        drawerState = drawerState,
                        scope = scope
                    )
                }
                composable(Screen.Upload.route) {
                    UploadScreen(
                        onNavigateToRecording = {
                            navController.navigate(Screen.Record.route) {
                                popUpTo(navController.graph.findStartDestination().id) { saveState = true }
                                launchSingleTop = true
                                restoreState = true
                            }
                        },
                        drawerState = drawerState,
                        scope = scope
                    )
                }
                composable(Screen.Settings.route) {
                    edu.cit.audioscholar.ui.settings.SettingsScreen(
                        navController = navController,
                        drawerState = drawerState,
                        scope = scope
                    )
                }
                composable(Screen.Profile.route) {
                    UserProfileScreen(
                        navController = navController,
                        drawerState = drawerState,
                        scope = scope
                    )
                }
                composable(Screen.EditProfile.route) {
                    EditProfileScreen(
                        navController = navController
                    )
                }
                composable(Screen.About.route) {
                    AboutScreen(navController = navController)
                }
                composable(Screen.Login.route) {
                    LoginScreen(navController = navController)
                }
                composable(Screen.Registration.route) {
                    RegistrationScreen(navController = navController)
                }
                composable(Screen.ChangePassword.route) {
                    edu.cit.audioscholar.ui.settings.ChangePasswordScreen(
                        navController = navController
                    )
                }
                composable(
                    route = Screen.RecordingDetails.route,
                    arguments = listOf(navArgument("recordingId") { type = NavType.StringType })
                ) { backStackEntry ->
                    RecordingDetailsScreen(
                        navController = navController
                    )
                }
            }
        }
    }
}<|MERGE_RESOLUTION|>--- conflicted
+++ resolved
@@ -137,12 +137,7 @@
     private lateinit var navController: NavHostController
 
     private val onOnboardingCompleteAction: () -> Unit = {
-<<<<<<< HEAD
         with(prefs.edit()) {
-=======
-        val splashPrefs = getSharedPreferences(SplashActivity.PREFS_NAME, MODE_PRIVATE)
-        with(splashPrefs.edit()) {
->>>>>>> 888c7fbe
             putBoolean(SplashActivity.KEY_ONBOARDING_COMPLETE, true)
             apply()
         }
@@ -162,7 +157,6 @@
         Log.d("MainActivity", "onCreate called. Intent received: $intent")
         logIntentExtras("onCreate", intent)
 
-<<<<<<< HEAD
         val startDestination = intent?.getStringExtra(SplashActivity.EXTRA_START_DESTINATION)
             ?: run {
                 Log.w("MainActivity", "Missing EXTRA_START_DESTINATION from SplashActivity! Using fallback logic.")
@@ -175,19 +169,6 @@
                 }
             }
         Log.d("MainActivity", "Using start destination determined by SplashActivity (or fallback): $startDestination")
-=======
-        val splashPrefs = getSharedPreferences(SplashActivity.PREFS_NAME, MODE_PRIVATE)
-        val onboardingComplete = splashPrefs.getBoolean(SplashActivity.KEY_ONBOARDING_COMPLETE, false)
-
-        val startDestination = if (!onboardingComplete) {
-            Screen.Onboarding.route
-        } else {
-            intent?.getStringExtra(SplashActivity.EXTRA_START_DESTINATION) ?: Screen.Login.route
-        }
-
-        Log.d("MainActivity", "Onboarding complete: $onboardingComplete. Determined start destination: $startDestination")
->>>>>>> 888c7fbe
-
 
         FirebaseMessaging.getInstance().token.addOnCompleteListener { task ->
             if (!task.isSuccessful) {
