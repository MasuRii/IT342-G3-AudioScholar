--- conflicted
+++ resolved
@@ -12,12 +12,9 @@
 import Dashboard from './components/Dashboard';
 import RecordingList from './components/RecordingList';
 import UserProfile from './components/UserProfile';
-<<<<<<< HEAD
-import RecordingData from './components/RecordingData';
-import GithubAuthCallback from './components/GithubAuthCallback';
-=======
-import Summaryview from './components/Summaryview'; // Import the Summaryview component
->>>>>>> 5408ef88
+import RecordingData from './components/RecordingData'; // Added from dataViewable-integration-orlanes
+import GithubAuthCallback from './components/GithubAuthCallback'; // Added from dataViewable-integration-orlanes
+
 
 function App() {
   return (
@@ -25,9 +22,9 @@
       <div className="min-h-screen flex flex-col">
         <Routes>
           {/* This route uses a wildcard (*) to match any path that hasn't been matched
-            by the specific routes defined outside this block.
-            It renders the Header and Footer for the specified nested routes.
-            Keep this structure as it is for the routes that need the main Header/Footer.
+              by the specific routes defined outside this block.
+              It renders the Header and Footer for the specified nested routes.
+              Keep this structure as it is for the routes that need the main Header/Footer.
           */}
           <Route path="/*" element={
             <>
@@ -47,16 +44,16 @@
                 <Route path="/signup" element={<SignUp />} />
 
                 {/* Sign In Page Route */}
-                            <Route path="/signin" element={<SignIn />} />
+                <Route path="/signin" element={<SignIn />} />
               </Routes>
               <Footer /> {/* Main application footer */}
             </>
           } />
 
           {/* Routes below this line do NOT automatically get the main Header and Footer
-            rendered by the wildcard route above.
-            You should place routes here that have their own specific layout
-            (like the Summaryview with its unique header/layout).
+              rendered by the wildcard route above.
+              You should place routes here that have their own specific layout
+              (like the Summaryview with its unique header/layout).
           */}
 
           {/* Dashboard route */}
@@ -64,35 +61,30 @@
           <Route path="/dashboard" element={<Dashboard />} />
 
           {/* Upload route */}
-           {/* Add flex-grow to upload content if needed for layout consistency */}
+          {/* Add flex-grow to upload content if needed for layout consistency */}
           <Route path="/upload" element={<Uploading />} />
 
           {/* Recording List route */}
-           {/* Add flex-grow to recording list content if needed for layout consistency */}
+          {/* Add flex-grow to recording list content if needed for layout consistency */}
           <Route path="/recordings" element={<RecordingList />} />
 
           {/* Recording Data (Detail) route */}
+          {/* Added from dataViewable-integration-orlanes */}
           <Route path="/recordings/:id" element={<RecordingData />} />
 
           {/* User Profile route */}
-           {/* Add flex-grow to user profile content if needed for layout consistency */}
+          {/* Add flex-grow to user profile content if needed for layout consistency */}
           <Route path="/profile" element={<UserProfile />} />
 
-<<<<<<< HEAD
           {/* GitHub Auth Callback Route */}
+          {/* Added from dataViewable-integration-orlanes */}
           <Route path="/auth/github/callback" element={<GithubAuthCallback />} />
-=======
-          {/* Summary View route
-            This route includes a URL parameter ':recordingId'
-            to specify which recording's summary to load.
-          */}
-          <Route path="/summary/:recordingId" element={<Summaryview />} />
 
-           {/*
+
+          {/*
              Optional: Add a catch-all for 404 Not Found pages here
              <Route path="*" element={<NotFoundPage />} />
-           */}
->>>>>>> 5408ef88
+          */}
         </Routes>
       </div>
     </Router>
