// components/RecordingList.jsx
<<<<<<< HEAD
import React, { useState, useEffect } from 'react'; // Import useState and useEffect
import { Link, useNavigate } from 'react-router-dom';
import axios from 'axios'; // Import axios
// Import the base URL from the auth service
import { API_BASE_URL } from '../services/authService'; // <-- Corrected path

const RecordingList = () => {
  const navigate = useNavigate();

  // State to hold the actual recordings fetched from the backend
  const [recordings, setRecordings] = useState([]);
  // State to manage loading state
  const [loading, setLoading] = useState(true);
  // State to manage potential errors
  const [error, setError] = useState(null);

  // Function to fetch recordings from the backend
  const fetchRecordings = async () => {
    setLoading(true); // Set loading to true before fetching
    setError(null); // Clear any previous errors

    try {
      // *** IMPORTANT: Get your authentication token and include it in the header ***
      // This is an example using localStorage. You should replace this
      // with your actual method for getting the authentication token.
      const token = localStorage.getItem('AuthToken'); // <-- Corrected key

      if (!token) {
          // Handle case where user is not authenticated (token missing)
          setError("User not authenticated. Please log in.");
          setLoading(false);
          navigate('/signin'); // <-- Corrected redirect path to /signin
          return;
      }

      // Construct the full URL
      const metadataUrl = `${API_BASE_URL}api/audio/metadata`; // <-- Use API_BASE_URL and ensure no leading '/'

      const response = await axios.get(metadataUrl, { // <-- Use the full URL
        headers: {
          // Example: Using Bearer token authentication
          'Authorization': `Bearer ${token}`
        },
        // You can add params for pagination here if you implement it in the frontend
        // params: { pageSize: 10, lastId: lastFetchedId }
      });

      // Assuming the backend returns an array of AudioMetadata objects
      setRecordings(response.data);
      console.log("Fetched recordings:", response.data); // Log data for debugging

    } catch (err) {
      console.error('Error fetching recordings:', err);
      if (err.response) {
          // Handle specific HTTP errors from the backend
          if (err.response.status === 401 || err.response.status === 403) {
              setError("Session expired or not authorized. Please log in again.");
               // Clear invalid token if stored
              localStorage.removeItem('AuthToken'); // <-- Corrected key
              navigate('/signin'); // <-- Corrected redirect path to /signin
          } else {
             setError("Failed to fetch recordings. Status: " + err.response.status);
          }
      } else if (err.request) {
          // The request was made but no response was received
           setError("Network error: Could not reach the server.");
      } else {
          // Something happened in setting up the request that triggered an Error
          setError("An unexpected error occurred.");
      }
    } finally {
      setLoading(false); // Set loading to false after fetching (success or failure)
    }
  };

  // Fetch recordings when the component mounts
  useEffect(() => {
    fetchRecordings();
  }, []); // The empty dependency array ensures this runs only once on mount

  // Add handleLogout function
=======
import { Link, useNavigate } from 'react-router-dom'; // Import useNavigate if you still use handleLogout

const RecordingList = () => {
  const navigate = useNavigate(); // Keep navigate if you use handleLogout or other programmatic navigation

  // Mock data - replace with actual data from your API
  const recordings = [
    {
      id: 1,
      title: 'Lecture on Quantum Mechanics',
      date: '2023-05-15',
      duration: '45:22',
      status: 'Processed'
    },
    {
      id: 2,
      title: 'Meeting with Team',
      date: '2023-05-10',
      duration: '32:15',
      status: 'Processed'
    },
    {
      id: 3,
      title: 'Interview Preparation',
      date: '2023-05-05',
      duration: '28:40',
      status: 'Processing'
    },
    {
      id: 4,
      title: 'History Lecture',
      date: '2023-04-28',
      duration: '52:10',
      status: 'Processed'
    },
  ];

  // Add handleLogout function (similar to Uploading.jsx)
>>>>>>> 5408ef88
  const handleLogout = () => {
    // Add any logout logic here (e.g., clearing authentication token)
    localStorage.removeItem('authToken'); // Example: Clear token from local storage
    localStorage.removeItem('AuthToken'); // <-- Corrected key
    navigate('/'); // Redirect to landing page
  };

  // Handle delete functionality
  const handleDelete = async (id) => {
    // Optional: Add a confirmation dialog
    if (window.confirm('Are you sure you want to delete this recording?')) {
      try {
        // *** IMPORTANT: Get your authentication token and include it in the header ***
        const token = localStorage.getItem('AuthToken'); // <-- Corrected key

         if (!token) {
             alert("User not authenticated. Cannot delete.");
             navigate('/signin'); // <-- Corrected redirect path to /signin
             return;
         }

        // Construct the full URL for deletion
        const deleteUrl = `${API_BASE_URL}api/audio/metadata/${id}`; // <-- Use API_BASE_URL

        // Send DELETE request to the backend endpoint
        await axios.delete(deleteUrl, { // <-- Use the full URL
             headers: {
                'Authorization': `Bearer ${token}` // Include auth token
             }
        });

        // If the request is successful (backend returns 204 No Content),
        // update the state to remove the deleted item from the list
        setRecordings(recordings.filter(recording => recording.id !== id));
        console.log(`Recording with ID ${id} deleted successfully.`); // Log success

      } catch (err) {
        console.error('Error deleting recording:', err);
         if (err.response) {
             if (err.response.status === 401 || err.response.status === 403) {
                 alert("Unauthorized to delete this recording.");
                  localStorage.removeItem('AuthToken'); // <-- Corrected key
                 navigate('/signin'); // <-- Corrected redirect path to /signin
             } else if (err.response.status === 404) {
                 alert("Recording not found.");
                 // Optionally refetch the list or remove it from state anyway
                 setRecordings(recordings.filter(recording => recording.id !== id));
             } else {
                 alert(`Failed to delete recording. Status: ${err.response.status}`);
             }
         } else {
             alert("Network error or unexpected issue during deletion.");
         }
      }
    }
  };


  return (
    <div className="min-h-screen flex flex-col">
      {/* Header updated to include Profile button */}
      <header className="bg-[#1A365D] shadow-sm py-4">
        <div className="container mx-auto px-4 flex justify-between items-center">
          <Link to="/" className="text-2xl font-bold text-white">AudioScholar</Link>
          {/* Updated div for header buttons */}
          <div className="flex items-center space-x-2"> {/* Use items-center and space-x-2 */}
            <Link
              to="/dashboard"
                 // Added icon and adjusted classes
              className="flex items-center text-gray-300 hover:text-indigo-400 transition-colors py-2 px-3 rounded hover:bg-white hover:bg-opacity-10"
            >
<<<<<<< HEAD
                <svg xmlns="http://www.w3.org/2000/svg" className="h-5 w-5 mr-1 sm:mr-2" fill="none" viewBox="0 0 24 24" stroke="currentColor">
=======
               <svg xmlns="[http://www.w3.org/2000/svg](http://www.w3.org/2000/svg)" className="h-5 w-5 mr-1 sm:mr-2" fill="none" viewBox="0 0 24 24" stroke="currentColor">
>>>>>>> 5408ef88
                 <path strokeLinecap="round" strokeLinejoin="round" strokeWidth="2" d="M9 19v-6a2 2 0 00-2-2H5a2 2 0 00-2 2v6a2 2 0 002 2h2a2 2 0 002-2zm0 0V9a2 2 0 012-2h2a2 2 0 012 2v10m-6 0a2 2 0 002 2h2a2 2 0 002-2m0 0V5a2 2 0 012-2h2a2 2 0 012 2v14a2 2 0 01-2 2h-2a2 2 0 01-2-2z" />
               </svg>
               <span className="hidden sm:inline">Dashboard</span> {/* Adjusted text */}
               <span className="sm:hidden"></span>
            </Link>
            {/* Added Profile Link */}
            <Link
              to="/profile"
              className="flex items-center text-gray-300 hover:text-indigo-400 transition-colors py-2 px-3 rounded hover:bg-white hover:bg-opacity-10"
            >
              <svg xmlns="[http://www.w3.org/2000/svg](http://www.w3.org/2000/svg)" className="h-5 w-5 mr-1 sm:mr-2" fill="none" viewBox="0 0 24 24" stroke="currentColor">
                <path strokeLinecap="round" strokeLinejoin="round" strokeWidth={2} d="M16 7a4 4 0 11-8 0 4 4 0 018 0zM12 14a7 7 0 00-7 7h14a7 7 0 00-7-7z" />
              </svg>
              <span className="hidden sm:inline">Profile</span>
              <span className="sm:hidden"></span>
            </Link>
            {/* Changed Logout Link to Button */}
            <button
              onClick={handleLogout}
              className="flex items-center text-gray-300 hover:text-indigo-400 transition-colors py-2 px-3 rounded hover:bg-white hover:bg-opacity-10"
            >
              <svg xmlns="[http://www.w3.org/2000/svg](http://www.w3.org/2000/svg)" className="h-5 w-5 mr-1 sm:mr-2" fill="none" viewBox="0 0 24 24" stroke="currentColor">
                <path strokeLinecap="round" strokeLinejoin="round" strokeWidth={2} d="M17 16l4-4m0 0l-4-4m4 4H7m6 4v1a3 3 0 01-3 3H6a3 3 0 01-3-3V7a3 3 0 013-3h4a3 3 0 013 3v1" />
              </svg>
              <span className="hidden sm:inline">Logout</span>
              <span className="sm:hidden"></span>
            </button>
          </div>
        </div>
      </header>

      {/* Main Content */}
      <main className="flex-grow bg-gray-50">
        <div className="container mx-auto px-4 py-12">
          <div className="max-w-6xl mx-auto">
            <div className="flex justify-between items-center mb-8">
              <h1 className="text-3xl font-bold text-gray-800">Recording List</h1>
              <Link
                to="/upload"
                className="bg-[#2D8A8A] text-white py-2 px-4 rounded-lg font-medium hover:bg-[#236b6b] transition flex items-center" // Added flex items-center
              >
<<<<<<< HEAD
                 <svg xmlns="http://www.w3.org/2000/svg" className="h-5 w-5 mr-2" fill="none" viewBox="0 0 24 24" stroke="currentColor"> {/* Added Icon */}
                   <path strokeLinecap="round" strokeLinejoin="round" strokeWidth="2" d="M7 16a4 4 0 01-.88-7.903A5 5 0 1115.9 6L16 6a5 5 0 011 9.9M12 12v6m0 0l-3-3m3 3l3-3" />
                 </svg>
                 New Upload {/* Removed + sign */}
              </Link>
            </div>

            {/* Display loading, error, or data */}
            {loading && (
              <div className="text-center text-gray-600">Loading recordings...</div>
            )}

            {error && (
              <div className="text-center text-red-500 mb-4">{error}</div>
            )}

            {!loading && !error && recordings.length === 0 && (
              <div className="text-center text-gray-600">No recordings found. Upload one to get started!</div>
            )}

            {!loading && !error && recordings.length > 0 && (
              <div className="bg-white rounded-lg shadow-md overflow-hidden">
                <div className="overflow-x-auto">
                  <table className="min-w-full divide-y divide-gray-200">
                    <thead className="bg-gray-50">
                      <tr>
                        <th scope="col" className="px-6 py-3 text-left text-xs font-medium text-gray-500 uppercase tracking-wider">Title</th>
                        <th scope="col" className="px-6 py-3 text-left text-xs font-medium text-gray-500 uppercase tracking-wider">Date</th>
                        <th scope="col" className="px-6 py-3 text-left text-xs font-medium text-gray-500 uppercase tracking-wider">Duration</th>
                        <th scope="col" className="px-6 py-3 text-left text-xs font-medium text-gray-500 uppercase tracking-wider">Status</th>
                        <th scope="col" className="px-6 py-3 text-left text-xs font-medium text-gray-500 uppercase tracking-wider">View Data</th>
                        <th scope="col" className="px-6 py-3 text-left text-xs font-medium text-gray-500 uppercase tracking-wider">Actions</th>
=======
                  <svg xmlns="[http://www.w3.org/2000/svg](http://www.w3.org/2000/svg)" className="h-5 w-5 mr-2" fill="none" viewBox="0 0 24 24" stroke="currentColor"> {/* Added Icon */}
                    <path strokeLinecap="round" strokeLinejoin="round" strokeWidth="2" d="M7 16a4 4 0 01-.88-7.903A5 5 0 1115.9 6L16 6a5 5 0 011 9.9M12 12v6m0 0l-3-3m3 3l3-3" />
                  </svg>
                  New Upload {/* Removed + sign */}
              </Link>
            </div>

            <div className="bg-white rounded-lg shadow-md overflow-hidden">
              <div className="overflow-x-auto">
                <table className="min-w-full divide-y divide-gray-200">
                  <thead className="bg-gray-50">
                    <tr>
                      <th scope="col" className="px-6 py-3 text-left text-xs font-medium text-gray-500 uppercase tracking-wider">Title</th>
                      <th scope="col" className="px-6 py-3 text-left text-xs font-medium text-gray-500 uppercase tracking-wider">Date</th>
                      <th scope="col" className="px-6 py-3 text-left text-xs font-medium text-gray-500 uppercase tracking-wider">Duration</th>
                      <th scope="col" className="px-6 py-3 text-left text-xs font-medium text-gray-500 uppercase tracking-wider">Status</th>
                      <th scope="col" className="px-6 py-3 text-left text-xs font-medium text-gray-500 uppercase tracking-wider">Actions</th>
                    </tr>
                  </thead>
                  <tbody className="bg-white divide-y divide-gray-200">
                    {recordings.map((recording) => (
                      <tr key={recording.id} className="hover:bg-gray-50">
                        <td className="px-6 py-4 whitespace-nowrap">
                          <div className="text-sm font-medium text-gray-900">{recording.title}</div>
                        </td>
                        <td className="px-6 py-4 whitespace-nowrap">
                          <div className="text-sm text-gray-500">{recording.date}</div>
                        </td>
                        <td className="px-6 py-4 whitespace-nowrap">
                          <div className="text-sm text-gray-500">{recording.duration}</div>
                        </td>
                        <td className="px-6 py-4 whitespace-nowrap">
                          <span className={`px-2 inline-flex text-xs leading-5 font-semibold rounded-full ${
                            recording.status === 'Processed'
                              ? 'bg-green-100 text-green-800'
                              : 'bg-yellow-100 text-yellow-800'
                          }`}>
                            {recording.status}
                          </span>
                        </td>
                        <td className="px-6 py-4 whitespace-nowrap text-sm font-medium">
                          {/* --- MODIFIED LINK FOR VIEW BUTTON --- */}
                          {recording.status === 'Processed' ? (
                             <Link
                               to={`/summary/${recording.id}`} // <-- Changed the path here
                               className="text-[#2D8A8A] hover:text-[#236b6b] mr-4"
                             >
                               View
                             </Link>
                          ) : (
                             <span className="text-gray-400 cursor-not-allowed mr-4"> {/* Style for disabled link */}
                               View
                             </span>
                          )}
                          {/* --- END MODIFIED LINK --- */}
                          <button className="text-gray-600 hover:text-gray-900">Delete</button> {/* Consider adding delete functionality */}
                        </td>
>>>>>>> 5408ef88
                      </tr>
                    </thead>
                    <tbody className="bg-white divide-y divide-gray-200">
                      {/* Map over the fetched recordings */}
                      {recordings.map((recording) => (
                        // Use recording.id as the key
                        <tr key={recording.id} className="hover:bg-gray-50">
                          <td className="px-6 py-4 whitespace-nowrap">
                            {/* Display title as simple text */}
                            <div className="text-sm font-medium text-gray-900">
                                {recording.title || 'Untitled Recording'}
                            </div>
                          </td>
                          <td className="px-6 py-4 whitespace-nowrap">
                            {/* Display date from backend data (assuming it's in a format Date can parse) */}
                            {/* You might need to format the date depending on your backend's output */}
                             <div className="text-sm text-gray-500">{new Date(recording.uploadDate).toLocaleDateString()}</div> {/* Assuming backend provides 'uploadDate' */}
                          </td>
                          <td className="px-6 py-4 whitespace-nowrap">
                            {/* Display duration from backend data */}
                            <div className="text-sm text-gray-500">{recording.duration || 'N/A'}</div> {/* Assuming backend provides 'duration' */}
                          </td>
                          <td className="px-6 py-4 whitespace-nowrap">
                             {/* Display status from backend data and apply styles */}
                            <span className={`px-2 inline-flex text-xs leading-5 font-semibold rounded-full ${
                              recording.status === 'Processed'
                                ? 'bg-green-100 text-green-800'
                                : recording.status === 'Processing'
                                  ? 'bg-yellow-100 text-yellow-800'
                                  : 'bg-gray-100 text-gray-800' // Default color for other statuses
                            }`}>
                              {recording.status || 'Unknown'}
                            </span>
                          </td>
                          {/* Add new Cell for View Data Link */}
                          <td className="px-6 py-4 whitespace-nowrap text-sm font-medium">
                              <Link to={`/recordings/${recording.id}`} className="text-[#2D8A8A] hover:text-[#236b6b]">
                                  View Data
                              </Link>
                          </td>
                          <td className="px-6 py-4 whitespace-nowrap text-sm font-medium">
                            {/* Delete button - add onClick handler */}
                            <button
                              onClick={() => handleDelete(recording.id)} // Call handleDelete with the recording's ID
                              className="text-red-600 hover:text-red-900" // Use red color for delete
                            >
                              Delete
                            </button>
                          </td>
                        </tr>
                      ))}
                    </tbody>
                  </table>
                </div>
              </div>
            )}

          </div>
        </div>
      </main>

      {/* Footer */}
      <footer className="bg-gray-100 py-12">
        {/* Same footer as in other pages */}
        <div className="container mx-auto text-center text-gray-600">
            &copy; {new Date().getFullYear()} AudioScholar. All rights reserved.
        </div>
      </footer>
    </div>
  );
};

export default RecordingList;<|MERGE_RESOLUTION|>--- conflicted
+++ resolved
@@ -1,5 +1,4 @@
 // components/RecordingList.jsx
-<<<<<<< HEAD
 import React, { useState, useEffect } from 'react'; // Import useState and useEffect
 import { Link, useNavigate } from 'react-router-dom';
 import axios from 'axios'; // Import axios
@@ -57,7 +56,7 @@
           // Handle specific HTTP errors from the backend
           if (err.response.status === 401 || err.response.status === 403) {
               setError("Session expired or not authorized. Please log in again.");
-               // Clear invalid token if stored
+              // Clear invalid token if stored
               localStorage.removeItem('AuthToken'); // <-- Corrected key
               navigate('/signin'); // <-- Corrected redirect path to /signin
           } else {
@@ -68,7 +67,7 @@
            setError("Network error: Could not reach the server.");
       } else {
           // Something happened in setting up the request that triggered an Error
-          setError("An unexpected error occurred.");
+           setError("An unexpected error occurred.");
       }
     } finally {
       setLoading(false); // Set loading to false after fetching (success or failure)
@@ -81,49 +80,9 @@
   }, []); // The empty dependency array ensures this runs only once on mount
 
   // Add handleLogout function
-=======
-import { Link, useNavigate } from 'react-router-dom'; // Import useNavigate if you still use handleLogout
-
-const RecordingList = () => {
-  const navigate = useNavigate(); // Keep navigate if you use handleLogout or other programmatic navigation
-
-  // Mock data - replace with actual data from your API
-  const recordings = [
-    {
-      id: 1,
-      title: 'Lecture on Quantum Mechanics',
-      date: '2023-05-15',
-      duration: '45:22',
-      status: 'Processed'
-    },
-    {
-      id: 2,
-      title: 'Meeting with Team',
-      date: '2023-05-10',
-      duration: '32:15',
-      status: 'Processed'
-    },
-    {
-      id: 3,
-      title: 'Interview Preparation',
-      date: '2023-05-05',
-      duration: '28:40',
-      status: 'Processing'
-    },
-    {
-      id: 4,
-      title: 'History Lecture',
-      date: '2023-04-28',
-      duration: '52:10',
-      status: 'Processed'
-    },
-  ];
-
-  // Add handleLogout function (similar to Uploading.jsx)
->>>>>>> 5408ef88
   const handleLogout = () => {
     // Add any logout logic here (e.g., clearing authentication token)
-    localStorage.removeItem('authToken'); // Example: Clear token from local storage
+    // localStorage.removeItem('authToken'); // Example: Clear token from local storage - Removed duplicate/incorrect key
     localStorage.removeItem('AuthToken'); // <-- Corrected key
     navigate('/'); // Redirect to landing page
   };
@@ -148,9 +107,9 @@
         // Send DELETE request to the backend endpoint
         await axios.delete(deleteUrl, { // <-- Use the full URL
              headers: {
-                'Authorization': `Bearer ${token}` // Include auth token
+                 'Authorization': `Bearer ${token}` // Include auth token
              }
-        });
+         });
 
         // If the request is successful (backend returns 204 No Content),
         // update the state to remove the deleted item from the list
@@ -192,11 +151,7 @@
                  // Added icon and adjusted classes
               className="flex items-center text-gray-300 hover:text-indigo-400 transition-colors py-2 px-3 rounded hover:bg-white hover:bg-opacity-10"
             >
-<<<<<<< HEAD
-                <svg xmlns="http://www.w3.org/2000/svg" className="h-5 w-5 mr-1 sm:mr-2" fill="none" viewBox="0 0 24 24" stroke="currentColor">
-=======
-               <svg xmlns="[http://www.w3.org/2000/svg](http://www.w3.org/2000/svg)" className="h-5 w-5 mr-1 sm:mr-2" fill="none" viewBox="0 0 24 24" stroke="currentColor">
->>>>>>> 5408ef88
+               <svg xmlns="http://www.w3.org/2000/svg" className="h-5 w-5 mr-1 sm:mr-2" fill="none" viewBox="0 0 24 24" stroke="currentColor">
                  <path strokeLinecap="round" strokeLinejoin="round" strokeWidth="2" d="M9 19v-6a2 2 0 00-2-2H5a2 2 0 00-2 2v6a2 2 0 002 2h2a2 2 0 002-2zm0 0V9a2 2 0 012-2h2a2 2 0 012 2v10m-6 0a2 2 0 002 2h2a2 2 0 002-2m0 0V5a2 2 0 012-2h2a2 2 0 012 2v14a2 2 0 01-2 2h-2a2 2 0 01-2-2z" />
                </svg>
                <span className="hidden sm:inline">Dashboard</span> {/* Adjusted text */}
@@ -207,7 +162,7 @@
               to="/profile"
               className="flex items-center text-gray-300 hover:text-indigo-400 transition-colors py-2 px-3 rounded hover:bg-white hover:bg-opacity-10"
             >
-              <svg xmlns="[http://www.w3.org/2000/svg](http://www.w3.org/2000/svg)" className="h-5 w-5 mr-1 sm:mr-2" fill="none" viewBox="0 0 24 24" stroke="currentColor">
+              <svg xmlns="http://www.w3.org/2000/svg" className="h-5 w-5 mr-1 sm:mr-2" fill="none" viewBox="0 0 24 24" stroke="currentColor">
                 <path strokeLinecap="round" strokeLinejoin="round" strokeWidth={2} d="M16 7a4 4 0 11-8 0 4 4 0 018 0zM12 14a7 7 0 00-7 7h14a7 7 0 00-7-7z" />
               </svg>
               <span className="hidden sm:inline">Profile</span>
@@ -218,7 +173,7 @@
               onClick={handleLogout}
               className="flex items-center text-gray-300 hover:text-indigo-400 transition-colors py-2 px-3 rounded hover:bg-white hover:bg-opacity-10"
             >
-              <svg xmlns="[http://www.w3.org/2000/svg](http://www.w3.org/2000/svg)" className="h-5 w-5 mr-1 sm:mr-2" fill="none" viewBox="0 0 24 24" stroke="currentColor">
+              <svg xmlns="http://www.w3.org/2000/svg" className="h-5 w-5 mr-1 sm:mr-2" fill="none" viewBox="0 0 24 24" stroke="currentColor">
                 <path strokeLinecap="round" strokeLinejoin="round" strokeWidth={2} d="M17 16l4-4m0 0l-4-4m4 4H7m6 4v1a3 3 0 01-3 3H6a3 3 0 01-3-3V7a3 3 0 013-3h4a3 3 0 013 3v1" />
               </svg>
               <span className="hidden sm:inline">Logout</span>
@@ -238,8 +193,7 @@
                 to="/upload"
                 className="bg-[#2D8A8A] text-white py-2 px-4 rounded-lg font-medium hover:bg-[#236b6b] transition flex items-center" // Added flex items-center
               >
-<<<<<<< HEAD
-                 <svg xmlns="http://www.w3.org/2000/svg" className="h-5 w-5 mr-2" fill="none" viewBox="0 0 24 24" stroke="currentColor"> {/* Added Icon */}
+                <svg xmlns="http://www.w3.org/2000/svg" className="h-5 w-5 mr-2" fill="none" viewBox="0 0 24 24" stroke="currentColor"> {/* Added Icon */}
                    <path strokeLinecap="round" strokeLinejoin="round" strokeWidth="2" d="M7 16a4 4 0 01-.88-7.903A5 5 0 1115.9 6L16 6a5 5 0 011 9.9M12 12v6m0 0l-3-3m3 3l3-3" />
                  </svg>
                  New Upload {/* Removed + sign */}
@@ -269,67 +223,9 @@
                         <th scope="col" className="px-6 py-3 text-left text-xs font-medium text-gray-500 uppercase tracking-wider">Date</th>
                         <th scope="col" className="px-6 py-3 text-left text-xs font-medium text-gray-500 uppercase tracking-wider">Duration</th>
                         <th scope="col" className="px-6 py-3 text-left text-xs font-medium text-gray-500 uppercase tracking-wider">Status</th>
+                         {/* Added View Data header */}
                         <th scope="col" className="px-6 py-3 text-left text-xs font-medium text-gray-500 uppercase tracking-wider">View Data</th>
                         <th scope="col" className="px-6 py-3 text-left text-xs font-medium text-gray-500 uppercase tracking-wider">Actions</th>
-=======
-                  <svg xmlns="[http://www.w3.org/2000/svg](http://www.w3.org/2000/svg)" className="h-5 w-5 mr-2" fill="none" viewBox="0 0 24 24" stroke="currentColor"> {/* Added Icon */}
-                    <path strokeLinecap="round" strokeLinejoin="round" strokeWidth="2" d="M7 16a4 4 0 01-.88-7.903A5 5 0 1115.9 6L16 6a5 5 0 011 9.9M12 12v6m0 0l-3-3m3 3l3-3" />
-                  </svg>
-                  New Upload {/* Removed + sign */}
-              </Link>
-            </div>
-
-            <div className="bg-white rounded-lg shadow-md overflow-hidden">
-              <div className="overflow-x-auto">
-                <table className="min-w-full divide-y divide-gray-200">
-                  <thead className="bg-gray-50">
-                    <tr>
-                      <th scope="col" className="px-6 py-3 text-left text-xs font-medium text-gray-500 uppercase tracking-wider">Title</th>
-                      <th scope="col" className="px-6 py-3 text-left text-xs font-medium text-gray-500 uppercase tracking-wider">Date</th>
-                      <th scope="col" className="px-6 py-3 text-left text-xs font-medium text-gray-500 uppercase tracking-wider">Duration</th>
-                      <th scope="col" className="px-6 py-3 text-left text-xs font-medium text-gray-500 uppercase tracking-wider">Status</th>
-                      <th scope="col" className="px-6 py-3 text-left text-xs font-medium text-gray-500 uppercase tracking-wider">Actions</th>
-                    </tr>
-                  </thead>
-                  <tbody className="bg-white divide-y divide-gray-200">
-                    {recordings.map((recording) => (
-                      <tr key={recording.id} className="hover:bg-gray-50">
-                        <td className="px-6 py-4 whitespace-nowrap">
-                          <div className="text-sm font-medium text-gray-900">{recording.title}</div>
-                        </td>
-                        <td className="px-6 py-4 whitespace-nowrap">
-                          <div className="text-sm text-gray-500">{recording.date}</div>
-                        </td>
-                        <td className="px-6 py-4 whitespace-nowrap">
-                          <div className="text-sm text-gray-500">{recording.duration}</div>
-                        </td>
-                        <td className="px-6 py-4 whitespace-nowrap">
-                          <span className={`px-2 inline-flex text-xs leading-5 font-semibold rounded-full ${
-                            recording.status === 'Processed'
-                              ? 'bg-green-100 text-green-800'
-                              : 'bg-yellow-100 text-yellow-800'
-                          }`}>
-                            {recording.status}
-                          </span>
-                        </td>
-                        <td className="px-6 py-4 whitespace-nowrap text-sm font-medium">
-                          {/* --- MODIFIED LINK FOR VIEW BUTTON --- */}
-                          {recording.status === 'Processed' ? (
-                             <Link
-                               to={`/summary/${recording.id}`} // <-- Changed the path here
-                               className="text-[#2D8A8A] hover:text-[#236b6b] mr-4"
-                             >
-                               View
-                             </Link>
-                          ) : (
-                             <span className="text-gray-400 cursor-not-allowed mr-4"> {/* Style for disabled link */}
-                               View
-                             </span>
-                          )}
-                          {/* --- END MODIFIED LINK --- */}
-                          <button className="text-gray-600 hover:text-gray-900">Delete</button> {/* Consider adding delete functionality */}
-                        </td>
->>>>>>> 5408ef88
                       </tr>
                     </thead>
                     <tbody className="bg-white divide-y divide-gray-200">
@@ -356,20 +252,26 @@
                              {/* Display status from backend data and apply styles */}
                             <span className={`px-2 inline-flex text-xs leading-5 font-semibold rounded-full ${
                               recording.status === 'Processed'
-                                ? 'bg-green-100 text-green-800'
-                                : recording.status === 'Processing'
-                                  ? 'bg-yellow-100 text-yellow-800'
-                                  : 'bg-gray-100 text-gray-800' // Default color for other statuses
+                                 ? 'bg-green-100 text-green-800'
+                                 : recording.status === 'Processing'
+                                   ? 'bg-yellow-100 text-yellow-800'
+                                   : 'bg-gray-100 text-gray-800' // Default color for other statuses
                             }`}>
                               {recording.status || 'Unknown'}
                             </span>
                           </td>
-                          {/* Add new Cell for View Data Link */}
+                           {/* Add new Cell for View Data Link */}
                           <td className="px-6 py-4 whitespace-nowrap text-sm font-medium">
-                              <Link to={`/recordings/${recording.id}`} className="text-[#2D8A8A] hover:text-[#236b6b]">
-                                  View Data
-                              </Link>
-                          </td>
+                              {recording.status === 'Processed' ? (
+                                 <Link to={`/recordings/${recording.id}`} className="text-[#2D8A8A] hover:text-[#236b6b]">
+                                     View Data
+                                 </Link>
+                              ) : (
+                                 <span className="text-gray-400 cursor-not-allowed">
+                                     View Data
+                                 </span>
+                              )}
+                           </td>
                           <td className="px-6 py-4 whitespace-nowrap text-sm font-medium">
                             {/* Delete button - add onClick handler */}
                             <button
